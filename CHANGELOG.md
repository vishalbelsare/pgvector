## 0.2.6 (unreleased)

<<<<<<< HEAD
- Switched to mini-batch k-means
=======
- Improved performance of index creation for Postgres < 12
>>>>>>> ecbf4693

## 0.2.5 (2022-02-11)

- Reduced memory usage during index creation
- Fixed index creation exceeding `maintenance_work_mem`
- Fixed error with index creation when lists > 1600

## 0.2.4 (2022-02-06)

- Added support for parallel vacuum
- Fixed issue with index not reusing space

## 0.2.3 (2022-01-30)

- Added indexing progress for Postgres 12+
- Improved interrupt handling during index creation

## 0.2.2 (2022-01-15)

- Fixed compilation error on Mac ARM

## 0.2.1 (2022-01-02)

- Fixed `operator is not unique` error

## 0.2.0 (2021-10-03)

- Added support for Postgres 14

## 0.1.8 (2021-09-07)

- Added cast for `vector` to `real[]`

## 0.1.7 (2021-06-13)

- Added cast for `numeric[]` to `vector`

## 0.1.6 (2021-06-09)

- Fixed segmentation fault with `COUNT`

## 0.1.5 (2021-05-25)

- Reduced memory usage during index creation

## 0.1.4 (2021-05-09)

- Fixed kmeans for inner product
- Fixed multiple definition error with GCC 10

## 0.1.3 (2021-05-06)

- Added Dockerfile
- Fixed version

## 0.1.2 (2021-04-26)

- Vectorized distance calculations
- Improved cost estimation

## 0.1.1 (2021-04-25)

- Added binary representation for `COPY`
- Marked functions as `PARALLEL SAFE`

## 0.1.0 (2021-04-20)

- First release<|MERGE_RESOLUTION|>--- conflicted
+++ resolved
@@ -1,10 +1,7 @@
 ## 0.2.6 (unreleased)
 
-<<<<<<< HEAD
 - Switched to mini-batch k-means
-=======
 - Improved performance of index creation for Postgres < 12
->>>>>>> ecbf4693
 
 ## 0.2.5 (2022-02-11)
 
